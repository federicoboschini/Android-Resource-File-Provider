--- conflicted
+++ resolved
@@ -1,9 +1,6 @@
-<<<<<<< HEAD
+# Android Resource File Provider
+
 [![Build Status](https://travis-ci.org/federicoboschini/Android-Resource-File-Provider.svg?branch=master)](https://travis-ci.org/federicoboschini/Android-Resource-File-Provider)
-
-Android Resource File Provider
-=======
-# Android Resource File Provider
 
 Easily share audio, video, image and document files from `raw` and `drawable` folders **without any specific permission**.
 
@@ -74,5 +71,4 @@
 
 ### Coming soon:
 
-* Get files from `assets` folder.
->>>>>>> cdfdf271
+* Get files from `assets` folder.